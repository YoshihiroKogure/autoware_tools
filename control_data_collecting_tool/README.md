--- conflicted
+++ resolved
@@ -29,15 +29,9 @@
       <img src="resource/straight_line.png" width="480">
 
     - `COURSE_NAME: reversal_loop_circle`
-<<<<<<< HEAD
 
       Drive within a circle while adding trajectories and collect data.
 
-=======
-
-      Drive within a circle while adding trajectories and collect data.
-
->>>>>>> 29f13aeb
       <img src="resource/reversal_loop_circle.png" width="320">
 
     - `COURSE_NAME: along_road`
@@ -70,21 +64,12 @@
     ```bash
     ros2 launch control_data_collecting_tool control_data_collecting_tool.launch.py map_path:=$HOME/autoware_map/sample-map-planning
     ```
-<<<<<<< HEAD
-
+    
     - If you use the `along_road` course, please specify the same map for `map_path` as the one used when launching Autoware. `map_path` is not necessary when using courses other than `along_road`.
 
     - Control data collecting tool automatically records topics included in `config/topics.yaml` when the above command is executed.
       Topics will be saved in rosbag2 format in the current directory.
 
-=======
-
-    - If you use the `along_road` course, please specify the same map for `map_path` as the one used when launching Autoware. `map_path` is not necessary when using courses other than `along_road`.
-
-    - Control data collecting tool automatically records topics included in `config/topics.yaml` when the above command is executed.
-      Topics will be saved in rosbag2 format in the current directory.
-
->>>>>>> 29f13aeb
     - The data from `/localization/kinematic_state` and `/localization/acceleration` located in the directory (rosbag2 format) where the command is executed will be automatically loaded and reflected in the data count for these topics.
       (If `LOAD_ROSBAG2_FILES` in `config/param.yaml` is set to `false`, the data is not loaded.)
 
@@ -96,7 +81,6 @@
       - Type: MarkerArray
     - `/data_collecting_lookahead_marker_array`
       - Type: MarkerArray
-<<<<<<< HEAD
 
 6. The following actions differ depending on the selected course. If you select the trajectory from [`eight_course`, `u_shaped_return`, `straight_line_positive`, `straight_line_negative`, `reversal_loop_circle`], proceed to 6.1. If you select the trajectory from [`along_road`], please proceed to 6.2.
 
@@ -124,37 +108,6 @@
 
         <img src="resource/along_load_plot.png" width="480">
 
-=======
-
-
-6. The following actions differ depending on the selected course. If you select the trajectory from [`eight_course`, `u_shaped_return`, `straight_line_positive`, `straight_line_negative`, `reversal_loop_circle`], proceed to 6.1. If you select the trajectory from [`along_road`], please proceed to 6.2.
-
-
-    - 6.1 If you choose the trajectory from [`eight_course`, `u_shaped_return`, `straight_line_positive`, `straight_line_negative`, `reversal_loop_circle`], select `DataCollectingAreaSelectionTool` plugin.
-
-      <img src="resource/DataCollectingAreaSelection.png" width="480">
-
-      Highlight the data collecting area by dragging the mouse over it.
-
-          <img src="resource/select_area.gif" width="480">
-
-      > [!NOTE]
-      > You cannot change the data collecting area while driving.
-
-    - 6.2 If you choose the trajectory from [`along_road`], select `DataCollectingGoalPose` plugin.
-
-        <img src="resource/DataCollectingGoalPose.png" width="480">
-
-      By setting the pose of the goal point, a trajectory is generated on the map.
-
-        <img src="resource/set_trajectory_along_road.gif" width="480">
-
-      As soon as the trajectory is generated, the plot with the map and trajectory drawn on it will be created (please see the following picture).
-      In the sections labeled `velocity = const (velocity_on_curve)` in the legend, the vehicle travels at a constant velocity of `velocity_on_curve`. In the sections labeled `Data collection is conducted`, data collection is performed.
-
-        <img src="resource/along_load_plot.png" width="480">
-
->>>>>>> 29f13aeb
       > [!NOTE]
       > You cannot change the goal pose while driving.
       > In cases where course generation fails, which can happen under certain conditions, please reposition the vehicle or redraw the goal pose.
@@ -199,11 +152,8 @@
 | `NUM_BINS_V`                             | `int`    | Number of bins of velocity in heatmap                                                                                                     | 10                     |
 | `NUM_BINS_STEER`                         | `int`    | Number of bins of steer in heatmap                                                                                                        | 20                     |
 | `NUM_BINS_A`                             | `int`    | Number of bins of acceleration in heatmap                                                                                                 | 10                     |
-<<<<<<< HEAD
-=======
 | `NUM_BINS_ABS_STEER_RATE`                | `int`    | Number of bins of absolute value of steer rate in heatmap                                                                                 | 5                      |
 | `NUM_BINS_JERK`                          | `int`    | Number of bins of jerk in heatmap                                                                                                         | 10                     |
->>>>>>> 29f13aeb
 | `V_MIN`                                  | `double` | Minimum velocity in heatmap [m/s]                                                                                                         | 0.0                    |
 | `V_MAX`                                  | `double` | Maximum velocity in heatmap [m/s]                                                                                                         | 11.5                   |
 | `STEER_MIN`                              | `double` | Minimum steer in heatmap [rad]                                                                                                            | -0.6                   |
@@ -211,8 +161,6 @@
 | `A_MIN`                                  | `double` | Minimum acceleration in heatmap [m/ss]                                                                                                    | -1.0                   |
 | `A_MAX`                                  | `double` | Maximum acceleration in heatmap [m/ss]                                                                                                    | 1.0                    |
 | `max_lateral_accel`                      | `double` | Max lateral acceleration limit [m/ss]                                                                                                     | 2.00                   |
-<<<<<<< HEAD
-=======
 | `ABS_STEER_RATE_MIN`                     | `double` | Minimum absolute value of steer rate in heatmap [rad/s]                                                                                   | 0.0                    |
 | `ABS_STEER_RATE_MAX`                     | `double` | Maximum  absolute value of steer rate in heatmap [rad/s]                                                                                  | 0.3                    |
 | `JERK_MIN`                               | `double` | Minimum jerk in heatmap [m/s^3]                                                                                                           | -0.5                   |
@@ -222,7 +170,6 @@
 | 'VEL_STEER_THRESHOLD'                    | `int`    | Threshold of velocity-and-steer heatmap in data collection                                                                                | 20                     |
 | 'VEL_ABS_STEER_RATE_THRESHOLD'           | `int`    | Threshold of velocity-and-abs_steer_rate heatmap in data collection                                                                       | 20                     |
 | `max_lateral_accel`                      | `double` | Max lateral acceleration limit [m/ss]                                                                                                     | 2.00                   |
->>>>>>> 29f13aeb
 | `lateral_error_threshold`                | `double` | Lateral error threshold where applying velocity limit [m/s]                                                                               | 1.50                   |
 | `yaw_error_threshold`                    | `double` | Yaw error threshold where applying velocity limit [rad]                                                                                   | 0.75                   |
 | `velocity_limit_by_tracking_error`       | `double` | Velocity limit applied when tracking error exceeds threshold [m/s]                                                                        | 1.0                    |
