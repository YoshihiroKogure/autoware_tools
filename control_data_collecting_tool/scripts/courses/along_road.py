#!/usr/bin/env python3

# Copyright 2024 Proxima Technology Inc, TIER IV
#
# Licensed under the Apache License, Version 2.0 (the "License");
# you may not use this file except in compliance with the License.
# You may obtain a copy of the License at
#
#     http://www.apache.org/licenses/LICENSE-2.0
#
# Unless required by applicable law or agreed to in writing, software
# distributed under the License is distributed on an "AS IS" BASIS,
# WITHOUT WARRANTIES OR CONDITIONS OF ANY KIND, either express or implied.
# See the License for the specific language governing permissions and
# limitations under the License.

from courses.base_course import Base_Course
from courses.lanelet import LaneletMapHandler
import numpy as np
from rcl_interfaces.msg import ParameterDescriptor
<<<<<<< HEAD
from scipy.interpolate import interp1d as interpolation_1d
=======
from rclpy.qos import QoSProfile, QoSDurabilityPolicy
from autoware_map_msgs.msg import LaneletMapBin
from scipy.interpolate import interp1d
>>>>>>> c6d6cfbc


def resample_curve(x, y, step_size):
    # Calculate the distance between each point and find the cumulative distance
    dx = x[:-1] - x[1:]
    dy = y[:-1] - y[1:]
    distances = np.sqrt(dx**2 + dy**2)
    cumulative_distances = np.concatenate([[0], np.cumsum(distances)])

    num_samples = int(cumulative_distances[-1] / step_size)
    # Calculate new distances for resampling at equal intervals along the cumulative distance
    new_distances = np.linspace(0, cumulative_distances[-1], num_samples)

    # Interpolate x and y based on the distances, then resample
    x_interpolation = interpolation_1d(cumulative_distances, x, kind="linear")
    y_interpolation = interpolation_1d(cumulative_distances, y, kind="linear")
    new_x = x_interpolation(new_distances)
    new_y = y_interpolation(new_distances)

    # Return the resampled points along the curve
    return new_x, new_y


def declare_along_road_params(node):
    # Declare the parameters for the along_road course
    node.declare_parameter(
        "smoothing_window",
        100,
        ParameterDescriptor(description="Width of the window for trajectory smoothing"),
    )
    node.declare_parameter(
        "velocity_on_curve",
        3.5,
        ParameterDescriptor(description="Constant velocity on curve [m/s]"),
    )
    node.declare_parameter(
        "stopping_distance",
        15.0,
        ParameterDescriptor(description="The safety distance from end of the straight line [m]"),
    )
    node.declare_parameter(
        "course_width",
        1.5,
        ParameterDescriptor(description="The width of the trajectory [m]"),
    )
    node.declare_parameter(
        "minimum_length_of_straight_line",
        50.0,
        ParameterDescriptor(
            description="The minimum length of straight line for data collection [m]"
        ),
    )
    node.declare_parameter(
        "longitude",
        139.6503,
        ParameterDescriptor(
            description="The longitude of the origin specified when loading the map"
        ),
    )
    node.declare_parameter(
        "latitude",
        35.6762,
        ParameterDescriptor(
            description="The latitude of the origin specified when loading the map"
        ),
    )
    node.declare_parameter(
        "map_path",
        "",
        descriptor=ParameterDescriptor(
            description="Path to the map directory", dynamic_typing=True
        ),
    )

class Along_Road(Base_Course):
    def __init__(self, step: float, param_dict):
        super().__init__(step, param_dict)
        self.closed = False

        longitude = param_dict["longitude"]
        latitude = param_dict["latitude"]
        map_path = param_dict["map_path"] + "/lanelet2_map.osm"
        self.handler = LaneletMapHandler(map_path, longitude, latitude)

        self.window_size = param_dict["smoothing_window"]

        self.set_target_velocity_on_straight_line = False
        self.target_vel_on_straight_line = 0.0
        self.target_acc_on_straight_line = 0.0
        self.vel_idx, self.acc_idx = 0, 0
        self.previous_part = "curve"

        self.deceleration_rate = 1.0

        self.sine_period_for_velocity = 7.5
        self.velocity_on_curve = param_dict["velocity_on_curve"]
        self.stopping_distance = param_dict["stopping_distance"]

        self.course_width = param_dict["course_width"]
        self.minimum_length_of_straight_line = param_dict["minimum_length_of_straight_line"]

    def get_trajectory_points(
        self,
        long_side_length: float,
        short_side_length: float,
        ego_point,
        goal_point,
        curvature_threshold=1e-2,
    ):
        # Set the minimum length of straight line for data collection
        straight_segment_threshold = self.minimum_length_of_straight_line

        # Get the shortest path between ego_point and goal_point
        x, y = self.handler.get_shortest_path(ego_point, goal_point)
        if x is None or y is None:  # Exit if no valid path is found
            return None

        # Resample the trajectory to ensure uniform step intervals
        x, y = resample_curve(x, y, self.step)

        # Store the trajectory points as a 2D array of [x, y]
        self.trajectory_points = np.array([x, y]).T

        # Initialize segment classification (straight or curve) and achievement rates
        self.parts = []
        self.achievement_rates = np.zeros(len(x))

        # Compute the yaw (heading angle) of the trajectory
        dx = (x[1:] - x[:-1]) / self.step
        dy = (y[1:] - y[:-1]) / self.step
        self.yaw = np.arctan2(dy, dx)  # Calculate the heading angles
        self.yaw = np.array(
            self.yaw.tolist() + [self.yaw[-1]]
        )  # Extend to match the trajectory length

        ddx = (dx[1:] - dx[:-1]) / self.step
        ddy = (dy[1:] - dy[:-1]) / self.step
        self.curvature = (
            1e-9 + abs(ddx * dy[:-1] - ddy * dx[:-1]) / (dx[:-1] ** 2 + dy[:-1] ** 2 + 1e-9) ** 1.5
        )
        self.curvature = np.array(
            self.curvature.tolist() + [self.curvature[-1], self.curvature[-1]]
        )

        # Prepare for trajectory smoothing
        window_size = self.window_size  # Size of the moving average window
        # Extend the trajectory at both ends to apply smoothing
        augmented_x = np.concatenate(
            (x[0] * np.ones(window_size // 2), x, x[-1] * np.ones(window_size // 2 - 1))
        )
        augmented_y = np.concatenate(
            (y[0] * np.ones(window_size // 2), y, y[-1] * np.ones(window_size // 2 - 1))
        )

        # Compute smoothed trajectory using a moving average
        x_smoothed = np.convolve(augmented_x, np.ones(window_size) / window_size, mode="valid")
        y_smoothed = np.convolve(augmented_y, np.ones(window_size) / window_size, mode="valid")

        # Compute first derivatives (velocity) and second derivatives (acceleration) of the smoothed trajectory
        dx_smoothed = (x_smoothed[1:] - x_smoothed[:-1]) / self.step
        dy_smoothed = (y_smoothed[1:] - y_smoothed[:-1]) / self.step
        ddx_smoothed = (dx_smoothed[1:] - dx_smoothed[:-1]) / self.step
        ddy_smoothed = (dy_smoothed[1:] - dy_smoothed[:-1]) / self.step

        # Calculate the curvature of the smoothed trajectory
        smoothed_curvature = (
            1e-9
            + abs(ddx_smoothed * dy_smoothed[:-1] - ddy_smoothed * dx_smoothed[:-1])
            / (dx_smoothed[:-1] ** 2 + dy_smoothed[:-1] ** 2 + 1e-9) ** 1.5
        )
        # Extend the curvature array to match the trajectory length
        smoothed_curvature = np.array(
            smoothed_curvature.tolist() + [smoothed_curvature[-1], smoothed_curvature[-1]]
        )

        # Classify each point in the trajectory as "straight" or "curve" based on curvature
        for i in range(len(smoothed_curvature)):
            if smoothed_curvature[i] < curvature_threshold:
                self.parts.append("straight")
            else:
                self.parts.append("curve")

        # Identify start and end indices of straight segments
        previous_part = "curve"
        start_index = []
        end_index = []
        for i, part in enumerate(self.parts):
            current_part = part

            # Detect the transition from "curve" to "straight"
            if previous_part == "curve" and current_part == "straight":
                start_index.append(i)

            # Detect the transition from "straight" to "curve"
            if previous_part == "straight" and current_part == "curve":
                end_index.append(i - 1)

            # Handle the case where the last segment ends as "straight"
            if i == len(self.parts) - 1 and len(start_index) > len(end_index):
                end_index.append(i - 1)

            previous_part = current_part

        # Assign achievement rates to sufficiently long straight segments
        for i in range(len(start_index)):
            st = start_index[i]
            ed = end_index[i]

            # Only assign achievement rates to straight segments longer than the threshold
            if (ed - st) * self.step > straight_segment_threshold:
                self.achievement_rates[st : ed + 1] = np.linspace(1e-4, 1.0, ed - st + 1)

        # Update segment classification based on achievement rates
        for i in range(len(self.parts)):
            if self.achievement_rates[i] > 0.0:
                self.parts[i] = "straight"
            else:
                self.parts[i] = "curve"

        # Plot the trajectory on the map to check which part is classified as straight or curve
        self.handler.plot_trajectory_on_map(self.trajectory_points, self.parts)

    def get_target_velocity(
        self,
        nearestIndex,
        current_time,
        current_vel,
        current_acc,
        collected_data_counts_of_vel_acc,
        collected_data_counts_of_vel_steer,
        mask_vel_acc,
        mask_vel_steer
    ):
        part = self.parts[nearestIndex]
        achievement_rate = self.achievement_rates[nearestIndex]
        acc_kp_of_pure_pursuit = self.params.acc_kp

        # Check and update target velocity on straight line
        if (
            (part == "straight" and self.previous_part == "curve")
            or (part == "straight" and achievement_rate < 0.05)
        ) and not self.set_target_velocity_on_straight_line:
            self.acc_idx, self.vel_idx = self.choose_target_velocity_acc(
                collected_data_counts_of_vel_acc,
                mask_vel_acc
            )
            self.target_acc_on_straight_line = self.params.a_bin_centers[self.acc_idx]
            self.target_vel_on_straight_line = self.params.v_bin_centers[self.vel_idx]

            i = 0
            while self.parts[i + nearestIndex] == "straight":
                i += 1

            distance = i * self.step
            stop_distance = self.target_vel_on_straight_line**2 / (2 * self.params.a_max)
            self.deceleration_rate = 1.0 - 20.0 / distance - stop_distance / distance
            self.set_target_velocity_on_straight_line = True

        # Reset target velocity on line if entering a curve
        if part == "curve":
            self.set_target_velocity_on_straight_line = False

        self.previous_part = part

        # Calculate sine wave and apply to velocity
        T = self.sine_period_for_velocity
        sine = np.sin(2 * np.pi * current_time / T) * np.sin(np.pi * current_time / T)

        if current_vel > self.target_vel_on_straight_line:
            target_vel = self.target_vel_on_straight_line + sine
        elif current_vel < self.target_vel_on_straight_line - 2.0 * abs(
            self.target_acc_on_straight_line
        ):
            target_vel = current_vel + self.params.a_max / acc_kp_of_pure_pursuit * (
                1.25 + 0.5 * sine
            )
        else:
            target_vel = current_vel + abs(
                self.target_acc_on_straight_line
            ) / acc_kp_of_pure_pursuit * (1.25 + 0.5 * sine)

        # Adjust for deceleration based on achievement rate
        if self.deceleration_rate - 0.05 <= achievement_rate < self.deceleration_rate:
            target_vel = current_vel - abs(
                self.target_acc_on_straight_line
            ) / acc_kp_of_pure_pursuit * (1.25 + 0.5 * sine)
        elif self.deceleration_rate <= achievement_rate:
            target_vel = max(
                current_vel - self.params.a_max / acc_kp_of_pure_pursuit * (1.0 + 0.5 * sine),
                self.velocity_on_curve,
            )

        # Handle special conditions for curves or trajectory end
        if part == "curve" or nearestIndex > len(self.trajectory_points) - int(
            2.0 * self.stopping_distance / self.step
        ):
            target_vel = self.velocity_on_curve

        if nearestIndex > len(self.trajectory_points) - int(self.stopping_distance / self.step):
            target_vel = 0.0

        return target_vel

    def return_trajectory_points(self, yaw, translation):
        # no coordinate transformation is needed
        return self.trajectory_points, self.yaw, self.curvature, self.parts, self.achievement_rates

    def get_boundary_points(self):
        if self.trajectory_points is None or self.yaw is None:
            return None

        upper_boundary_points = []
        lower_boundary_points = []

        for point, yaw in zip(self.trajectory_points, self.yaw):
            normal = self.course_width * np.array(
                [np.cos(yaw + np.pi / 2.0), np.sin(yaw + np.pi / 2.0)]
            )
            upper_boundary_points.append(point + normal)
            lower_boundary_points.append(point - normal)

        lower_boundary_points.reverse()

        self.boundary_points = np.array(upper_boundary_points + lower_boundary_points)<|MERGE_RESOLUTION|>--- conflicted
+++ resolved
@@ -18,13 +18,9 @@
 from courses.lanelet import LaneletMapHandler
 import numpy as np
 from rcl_interfaces.msg import ParameterDescriptor
-<<<<<<< HEAD
-from scipy.interpolate import interp1d as interpolation_1d
-=======
 from rclpy.qos import QoSProfile, QoSDurabilityPolicy
 from autoware_map_msgs.msg import LaneletMapBin
-from scipy.interpolate import interp1d
->>>>>>> c6d6cfbc
+from scipy.interpolate import interp1d as interpolation_1d
 
 
 def resample_curve(x, y, step_size):
