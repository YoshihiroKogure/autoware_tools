--- conflicted
+++ resolved
@@ -156,20 +156,10 @@
             ParameterDescriptor(description="Maximum velocity for data collection [m/ss]"),
         )
 
-<<<<<<< HEAD
         """
         Declare course specific parameters
         """
         declare_course_params(self.COURSE_NAME, self)
-=======
-        self.declare_parameter(
-            "map_path",
-            None,
-            descriptor=ParameterDescriptor(
-                description="Path to the map directory", dynamic_typing=True
-            ),
-        )
->>>>>>> c6d6cfbc
 
         self.trajectory_for_collecting_data_pub_ = self.create_publisher(
             Trajectory,
